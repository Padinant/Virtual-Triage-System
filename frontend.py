# student/guest menu items
MENU_ITEMS = [
    {"name": "Home", "url": "/"},
<<<<<<< HEAD
    {"name": "Browse FAQ", "url": "/faq/"},
    {"name": "Search", "url": "/search.html"},
=======
    {"name": "Browse FAQ", "url": "/faq-search.html"},
>>>>>>> 08520204
    {"name": "Ask Chatbot", "url": "/chat.html"},
    {"name": "Contact Us", "url": "https://www.csee.umbc.edu/contact/"},
    {"name": "Department Website", "url": "https://www.csee.umbc.edu/"},
    {"name": "How to Use This Tool", "url": "#"}
]

# admin menu items
ADMIN_ITEMS = [
<<<<<<< HEAD
    {"name": "DEBUG Admin FAQ", "url": "/admin-faq.html"},
    {"name": "DEBUG Admin Search", "url": "/admin-search.html"},
=======
    {"name": "DEBUG Admin FAQ", "url": "/admin-faq-search.html"},
>>>>>>> 08520204
]
<|MERGE_RESOLUTION|>--- conflicted
+++ resolved
@@ -1,24 +1,14 @@
-# student/guest menu items
-MENU_ITEMS = [
-    {"name": "Home", "url": "/"},
-<<<<<<< HEAD
-    {"name": "Browse FAQ", "url": "/faq/"},
-    {"name": "Search", "url": "/search.html"},
-=======
-    {"name": "Browse FAQ", "url": "/faq-search.html"},
->>>>>>> 08520204
-    {"name": "Ask Chatbot", "url": "/chat.html"},
-    {"name": "Contact Us", "url": "https://www.csee.umbc.edu/contact/"},
-    {"name": "Department Website", "url": "https://www.csee.umbc.edu/"},
-    {"name": "How to Use This Tool", "url": "#"}
-]
-
-# admin menu items
-ADMIN_ITEMS = [
-<<<<<<< HEAD
-    {"name": "DEBUG Admin FAQ", "url": "/admin-faq.html"},
-    {"name": "DEBUG Admin Search", "url": "/admin-search.html"},
-=======
-    {"name": "DEBUG Admin FAQ", "url": "/admin-faq-search.html"},
->>>>>>> 08520204
-]
+# student/guest menu items
+MENU_ITEMS = [
+    {"name": "Home", "url": "/"},
+    {"name": "Browse FAQ", "url": "/faq-search.html"},
+    {"name": "Ask Chatbot", "url": "/chat.html"},
+    {"name": "Contact Us", "url": "https://www.csee.umbc.edu/contact/"},
+    {"name": "Department Website", "url": "https://www.csee.umbc.edu/"},
+    {"name": "How to Use This Tool", "url": "#"}
+]
+
+# admin menu items
+ADMIN_ITEMS = [
+    {"name": "DEBUG Admin FAQ", "url": "/admin-faq-search.html"},
+]