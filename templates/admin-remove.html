--- conflicted
+++ resolved
@@ -32,13 +32,8 @@
 
     <!-- FAQ details that would be removed -->
 
-<<<<<<< HEAD
-    <h2 class="section-heading">Selected FAQ Content</h2>
-    {{ faq_items[0].text | safe }}
-=======
     <div class="faq-content">
       <h2 class="section-heading">FAQ Entry ID: {{ faq_items[0].id }}</h2>
       {{ faq_items[0].text | safe }}
     </div>
->>>>>>> 08520204
 {% endblock %}