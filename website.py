"""
Web server layer that serves HTML, CSS, JSON, etc.
"""

import os
import secrets

import markdown

from flask import Flask
from flask import Response
from flask import redirect
from flask import render_template
from flask import request
from flask import send_from_directory
from flask import url_for

from chat import reply_to_message
from database import AppDatabase
from database import Engine
from database import FAQEntry
from frontend import ADMIN_ITEMS
from frontend import MENU_ITEMS

from test_data import fill_debug_database

app = Flask(__name__)
app.secret_key = secrets.token_hex()

def init_db ():
    "Initializes the debug/testing database."
    print("Debug/testing DB not found! Creating it.")
    db = AppDatabase(Engine.SQLITE_FILE)
    db.initialize_metadata()
    print("Populating the database.")
    fill_debug_database(db)

def setup_app():
    "Makes sure that the app has everything that it needs on startup."
    # If the instance path that Flask uses for data doesn't exist,
    # create it now.
    try:
        os.makedirs(app.instance_path)
    except OSError:
        pass
    # The database must be in the instance directory.
    db_path = os.path.join(app.instance_path, 'test.db')
    print(db_path)
    # If the database is not there, then create it and populate it.
    if not os.path.exists(db_path):
        init_db()

setup_app()

# This provides a section separator (which should be HTML <hr />) to
# the end of certain markdown items.
MARKDOWN_SEPARATOR = markdown.markdown('---')

def faq_entries_to_markdown(faq_entries):
    "Turn FAQ questions and answers into markdown."
    return [{'text': markdown.markdown(item['question_text']) +
<<<<<<< HEAD
             markdown.markdown(item['answer_text']) +
             MARKDOWN_SEPARATOR,
=======
             markdown.markdown(item['answer_text']),
>>>>>>> 08520204
             'id': item['id']}
            for item in faq_entries]

def faq_titles_to_markdown(faq_entries):
    "Turn FAQ questions into markdown."
    return [{'text': markdown.markdown(item['question_text']),
             'url': f'/faq/{item['id']}'}
            for item in faq_entries]

def get_faq_entries_as_markdown(db):
    "Retrieve all FAQ entries as markdown."
    return faq_entries_to_markdown(db.faq_entries())

def get_faq_entry_as_markdown(faq_id):
    "Retrieve all FAQ entries as markdown."
    return lambda db : faq_entries_to_markdown(db.faq_entry(faq_id))

def get_faq_titles_as_markdown(db):
    "Retrieve all FAQ titles (questions) as markdown."
    return faq_titles_to_markdown(db.faq_entries())
<<<<<<< HEAD

def page_from_faq_action(page, action, db):
    "Generate a page by calling an action function on the database."
    items = action(db)
    categories = db.faq_categories()
    return render_template(page,
                           menu_items = MENU_ITEMS,
                           category_items = categories,
                           faq_items = items)

def main_page_from_faq_action(page, action, db):
    "Generate a page by calling an action function on the database with admin links."
    items = action(db)
    return render_template(page,
                           menu_items = MENU_ITEMS,
                           faq_items = items,
                           admin_items = ADMIN_ITEMS)
=======
>>>>>>> 08520204

@app.route("/")
def home():
    "The main entry point to the app."
    db = AppDatabase(Engine.SQLITE_FILE)
<<<<<<< HEAD
    return main_page_from_faq_action('main-page.html',
                                     get_faq_titles_as_markdown,
                                     db)

@app.route("/index.html")
def index():
    "Another name for the main entry point."
    db = AppDatabase(Engine.SQLITE_FILE)
    return main_page_from_faq_action('main-page.html',
                                     get_faq_titles_as_markdown,
                                     db)

@app.route("/faq/")
def faq_page():
    "The list of FAQ items."
    db = AppDatabase(Engine.SQLITE_FILE)
    return page_from_faq_action('faq-page.html',
                                get_faq_entries_as_markdown,
                                db)
=======
    items = get_faq_titles_as_markdown(db)
    return render_template('main-page.html',
                           title="Interactive Help - UMBC Computer Science & Electrical Engineering",
                           menu_items=MENU_ITEMS,
                           faq_items=items,
                           admin_items=ADMIN_ITEMS)

@app.route("/faq-search.html")
def faq_page():
    "The FAQ with search page."
    db = AppDatabase(Engine.SQLITE_FILE)
    items = get_faq_entries_as_markdown(db)
    categories = db.faq_categories()
    return render_template('faq-search.html',
                           title="Browse FAQ - Interactive Help",
                           menu_items=MENU_ITEMS,
                           category_items=categories,
                           faq_items=items)
>>>>>>> 08520204

@app.route("/faq/<int:faq_id>")
def faq_item_page(faq_id):
    "The page for a specific FAQ item."
    db = AppDatabase(Engine.SQLITE_FILE)
<<<<<<< HEAD
    return page_from_faq_action('faq-page.html',
                                get_faq_entry_as_markdown(faq_id),
                                db)

@app.route("/search")
def faq_search_page():
    "The FAQ search landing page."
    return render_template('search.html',
                           menu_items = MENU_ITEMS)

@app.route("/search.html")
def faq_search():
    "The FAQ search page."
    db = AppDatabase(Engine.SQLITE_FILE)
    return page_from_faq_action('search.html',
                                get_faq_entries_as_markdown,
                                db)

@app.route("/admin-faq.html")
def faq_admin():
    "The admin FAQ list page."
    db = AppDatabase(Engine.SQLITE_FILE)
    return page_from_faq_action('admin-faq.html',
                                get_faq_entries_as_markdown,
                                db)

@app.route("/admin-search.html")
def faq_admin_search():
    "The admin FAQ search page."
    db = AppDatabase(Engine.SQLITE_FILE)
    return page_from_faq_action('admin-search.html',
                                get_faq_entries_as_markdown,
                                db)
=======
    items = get_faq_entry_as_markdown(faq_id)(db)
    categories = db.faq_categories()
    return render_template('faq-search.html',
                           title=f"FAQ Item #{faq_id} - Interactive Help",
                           menu_items=MENU_ITEMS,
                           category_items=categories,
                           faq_items=items)

@app.route("/admin-faq-search.html")
def faq_admin():
    "The admin FAQ with search page."
    db = AppDatabase(Engine.SQLITE_FILE)
    items = get_faq_entries_as_markdown(db)
    categories = db.faq_categories()
    return render_template('admin-faq-search.html',
                           title="Admin FAQ Management - Interactive Help",
                           menu_items=MENU_ITEMS,
                           category_items=categories,
                           faq_items=items)
>>>>>>> 08520204

@app.route("/add/")
def faq_admin_add():
    "The admin FAQ page for adding items."
    db = AppDatabase(Engine.SQLITE_FILE)
    categories = db.faq_categories()
    return render_template('admin-add.html',
<<<<<<< HEAD
                           menu_items = MENU_ITEMS)
=======
                           title="Add New FAQ - Admin",
                           menu_items=MENU_ITEMS,
                           category_items=categories)
>>>>>>> 08520204

@app.route("/edit/<int:faq_id>")
def faq_admin_edit(faq_id):
    "The admin FAQ page for editing an individual item."
    db = AppDatabase(Engine.SQLITE_FILE)
    faq_entry = db.faq_entry(faq_id)[0]
<<<<<<< HEAD
    return render_template('admin-edit.html',
                           menu_items = MENU_ITEMS,
                           faq_entry = faq_entry)

@app.route('/edit/')
=======
    categories = db.faq_categories()
    return render_template('admin-edit.html',
                           title=f"Edit FAQ #{faq_id} - Admin",
                           menu_items=MENU_ITEMS,
                           faq_entry=faq_entry,
                           category_items=categories)

@app.route("/edit/")
>>>>>>> 08520204
def edit_root():
    "The root edit directory redirects because it only makes sense if an ID is provided."
    return redirect(url_for('faq_admin'))

@app.route("/remove/<int:faq_id>")
def faq_admin_remove(faq_id):
    "The admin FAQ page for removing an individual item."
    db = AppDatabase(Engine.SQLITE_FILE)
<<<<<<< HEAD
    return page_from_faq_action('admin-remove.html',
                                get_faq_entry_as_markdown(faq_id),
                                db)

@app.route('/remove/')
=======
    faq_entries = db.faq_entry(faq_id)
    if not faq_entries:
        return redirect(url_for('faq_admin'))
    items = get_faq_entry_as_markdown(faq_id)(db)
    categories = db.faq_categories()
    return render_template('admin-remove.html',
                           title=f"Remove FAQ #{faq_id} - Admin",
                           menu_items=MENU_ITEMS,
                           category_items=categories,
                           faq_items=items)

@app.route("/remove/")
>>>>>>> 08520204
def remove_root():
    "The root remove directory redirects because it only makes sense if an ID is provided."
    return redirect(url_for('faq_admin'))

# Input

@app.route("/add/", methods=["POST"])
def faq_admin_add_post():
    "Adds a new post to the database."
    db = AppDatabase(Engine.SQLITE_FILE)

    new_entry = FAQEntry(question_text = request.form['question'],
                         answer_text = request.form['answer'],
                         # TODO: update category
                         category_id = 1,
                         # TODO: get author
                         author_id = 1)

    faq_id = db.add_item(new_entry)

    return redirect(url_for('faq_item_page', faq_id = faq_id))

@app.route("/edit/<int:faq_id>", methods=["POST"])
def faq_admin_edit_post(faq_id):
    "Updates the given ID's post to contain the new data."
    # TODO: update the category, too!
<<<<<<< HEAD
    print(request.form['category'])
=======
    # print(request.form['category']) - Commented out by Jia Liu so edit submit can run for now
>>>>>>> 08520204

    def query(statement):
        return statement.where(FAQEntry.id == faq_id)

    def update(item):
        item.question_text = request.form['question']
        item.answer_text = request.form['answer']

    db = AppDatabase(Engine.SQLITE_FILE)
    db.update_item(query, update)

    return redirect(url_for('faq_item_page', faq_id = faq_id))

@app.route("/remove/<int:faq_id>", methods=["POST"])
def faq_admin_remove_post(faq_id):
    "Removes the given post ID."
    db = AppDatabase(Engine.SQLITE_FILE)

    if request.form['confirm'] and request.form['confirm'] == 'yes':
        db.remove_faq_entry(faq_id)
        return "Success!"

    return "Failure!"

# Style pages

@app.route("/base.css")
def base_css():
    "The base CSS file with variables and global styles."
    return Response(response=render_template('base.css'),
                    mimetype='text/css')

@app.route("/main-page.css")
def main_css():
    "The CSS file shared by all webpages."
    return Response(response=render_template('main-page.css'),
                    mimetype='text/css')

<<<<<<< HEAD
@app.route("/faq-page.css")
def faq_css():
    "The CSS file shared by all webpages."
    return Response(response=render_template('faq-page.css'),
                    mimetype='text/css')

@app.route("/search.css")
def search_css():
    "The CSS file shared by all webpages."
    return Response(response=render_template('search.css'),
=======
@app.route("/faq-search.css")
def faq_search_css():
    "The CSS file for the combined FAQ and search page."
    return Response(response=render_template('faq-search.css'),
                    mimetype='text/css')

@app.route("/admin-faq-search.css")
def admin_faq_search_css():
    "The CSS file for the combined admin FAQ and search page."
    return Response(response=render_template('admin-faq-search.css'),
>>>>>>> 08520204
                    mimetype='text/css')

@app.route("/admin-add.css")
def admin_add_css():
    "The CSS file shared by all webpages."
    return Response(response=render_template('admin-add.css'),
                    mimetype='text/css')

@app.route("/admin-edit.css")
def admin_edit_css():
    "The CSS file shared by all webpages."
    return Response(response=render_template('admin-edit.css'),
                    mimetype='text/css')

@app.route("/admin-remove.css")
def admin_remove_css():
    "The CSS file shared by all webpages."
    return Response(response=render_template('admin-remove.css'),
                    mimetype='text/css')

@app.route("/chat.css")
def chat_css():
    "The CSS file for the chat page."
    return Response(response=render_template('chat.css'),
                    mimetype='text/css')

@app.route("/chat.html")
def chat():
    "The chatbot page."
    return render_template(
        'chat.html',
        title="Ask Chatbot - Interactive Help",
        menu_items=MENU_ITEMS,           # top menu
        bottom_menu_items=MENU_ITEMS     # bottom menu
    ) 

# API endpoint for chat messages (in future versions this is where we'd get chatbot output)
@app.route("/message", methods=["POST"])
def message():
    "Calls the chatbot reply function, which returns a JSON result."
    return reply_to_message()

@app.route("/api.json")
def json_api_hello_world():
    "A temporary JSON file to demonstrate how APIs could work."
    db = AppDatabase(Engine.SQLITE_FILE)
    return db.users_to_jsonable()<|MERGE_RESOLUTION|>--- conflicted
+++ resolved
@@ -59,12 +59,7 @@
 def faq_entries_to_markdown(faq_entries):
     "Turn FAQ questions and answers into markdown."
     return [{'text': markdown.markdown(item['question_text']) +
-<<<<<<< HEAD
-             markdown.markdown(item['answer_text']) +
-             MARKDOWN_SEPARATOR,
-=======
              markdown.markdown(item['answer_text']),
->>>>>>> 08520204
              'id': item['id']}
             for item in faq_entries]
 
@@ -85,52 +80,11 @@
 def get_faq_titles_as_markdown(db):
     "Retrieve all FAQ titles (questions) as markdown."
     return faq_titles_to_markdown(db.faq_entries())
-<<<<<<< HEAD
-
-def page_from_faq_action(page, action, db):
-    "Generate a page by calling an action function on the database."
-    items = action(db)
-    categories = db.faq_categories()
-    return render_template(page,
-                           menu_items = MENU_ITEMS,
-                           category_items = categories,
-                           faq_items = items)
-
-def main_page_from_faq_action(page, action, db):
-    "Generate a page by calling an action function on the database with admin links."
-    items = action(db)
-    return render_template(page,
-                           menu_items = MENU_ITEMS,
-                           faq_items = items,
-                           admin_items = ADMIN_ITEMS)
-=======
->>>>>>> 08520204
 
 @app.route("/")
 def home():
     "The main entry point to the app."
     db = AppDatabase(Engine.SQLITE_FILE)
-<<<<<<< HEAD
-    return main_page_from_faq_action('main-page.html',
-                                     get_faq_titles_as_markdown,
-                                     db)
-
-@app.route("/index.html")
-def index():
-    "Another name for the main entry point."
-    db = AppDatabase(Engine.SQLITE_FILE)
-    return main_page_from_faq_action('main-page.html',
-                                     get_faq_titles_as_markdown,
-                                     db)
-
-@app.route("/faq/")
-def faq_page():
-    "The list of FAQ items."
-    db = AppDatabase(Engine.SQLITE_FILE)
-    return page_from_faq_action('faq-page.html',
-                                get_faq_entries_as_markdown,
-                                db)
-=======
     items = get_faq_titles_as_markdown(db)
     return render_template('main-page.html',
                            title="Interactive Help - UMBC Computer Science & Electrical Engineering",
@@ -149,47 +103,11 @@
                            menu_items=MENU_ITEMS,
                            category_items=categories,
                            faq_items=items)
->>>>>>> 08520204
 
 @app.route("/faq/<int:faq_id>")
 def faq_item_page(faq_id):
     "The page for a specific FAQ item."
     db = AppDatabase(Engine.SQLITE_FILE)
-<<<<<<< HEAD
-    return page_from_faq_action('faq-page.html',
-                                get_faq_entry_as_markdown(faq_id),
-                                db)
-
-@app.route("/search")
-def faq_search_page():
-    "The FAQ search landing page."
-    return render_template('search.html',
-                           menu_items = MENU_ITEMS)
-
-@app.route("/search.html")
-def faq_search():
-    "The FAQ search page."
-    db = AppDatabase(Engine.SQLITE_FILE)
-    return page_from_faq_action('search.html',
-                                get_faq_entries_as_markdown,
-                                db)
-
-@app.route("/admin-faq.html")
-def faq_admin():
-    "The admin FAQ list page."
-    db = AppDatabase(Engine.SQLITE_FILE)
-    return page_from_faq_action('admin-faq.html',
-                                get_faq_entries_as_markdown,
-                                db)
-
-@app.route("/admin-search.html")
-def faq_admin_search():
-    "The admin FAQ search page."
-    db = AppDatabase(Engine.SQLITE_FILE)
-    return page_from_faq_action('admin-search.html',
-                                get_faq_entries_as_markdown,
-                                db)
-=======
     items = get_faq_entry_as_markdown(faq_id)(db)
     categories = db.faq_categories()
     return render_template('faq-search.html',
@@ -209,7 +127,6 @@
                            menu_items=MENU_ITEMS,
                            category_items=categories,
                            faq_items=items)
->>>>>>> 08520204
 
 @app.route("/add/")
 def faq_admin_add():
@@ -217,26 +134,15 @@
     db = AppDatabase(Engine.SQLITE_FILE)
     categories = db.faq_categories()
     return render_template('admin-add.html',
-<<<<<<< HEAD
-                           menu_items = MENU_ITEMS)
-=======
                            title="Add New FAQ - Admin",
                            menu_items=MENU_ITEMS,
                            category_items=categories)
->>>>>>> 08520204
 
 @app.route("/edit/<int:faq_id>")
 def faq_admin_edit(faq_id):
     "The admin FAQ page for editing an individual item."
     db = AppDatabase(Engine.SQLITE_FILE)
     faq_entry = db.faq_entry(faq_id)[0]
-<<<<<<< HEAD
-    return render_template('admin-edit.html',
-                           menu_items = MENU_ITEMS,
-                           faq_entry = faq_entry)
-
-@app.route('/edit/')
-=======
     categories = db.faq_categories()
     return render_template('admin-edit.html',
                            title=f"Edit FAQ #{faq_id} - Admin",
@@ -245,7 +151,6 @@
                            category_items=categories)
 
 @app.route("/edit/")
->>>>>>> 08520204
 def edit_root():
     "The root edit directory redirects because it only makes sense if an ID is provided."
     return redirect(url_for('faq_admin'))
@@ -254,13 +159,6 @@
 def faq_admin_remove(faq_id):
     "The admin FAQ page for removing an individual item."
     db = AppDatabase(Engine.SQLITE_FILE)
-<<<<<<< HEAD
-    return page_from_faq_action('admin-remove.html',
-                                get_faq_entry_as_markdown(faq_id),
-                                db)
-
-@app.route('/remove/')
-=======
     faq_entries = db.faq_entry(faq_id)
     if not faq_entries:
         return redirect(url_for('faq_admin'))
@@ -273,7 +171,6 @@
                            faq_items=items)
 
 @app.route("/remove/")
->>>>>>> 08520204
 def remove_root():
     "The root remove directory redirects because it only makes sense if an ID is provided."
     return redirect(url_for('faq_admin'))
@@ -300,11 +197,7 @@
 def faq_admin_edit_post(faq_id):
     "Updates the given ID's post to contain the new data."
     # TODO: update the category, too!
-<<<<<<< HEAD
-    print(request.form['category'])
-=======
     # print(request.form['category']) - Commented out by Jia Liu so edit submit can run for now
->>>>>>> 08520204
 
     def query(statement):
         return statement.where(FAQEntry.id == faq_id)
@@ -343,18 +236,6 @@
     return Response(response=render_template('main-page.css'),
                     mimetype='text/css')
 
-<<<<<<< HEAD
-@app.route("/faq-page.css")
-def faq_css():
-    "The CSS file shared by all webpages."
-    return Response(response=render_template('faq-page.css'),
-                    mimetype='text/css')
-
-@app.route("/search.css")
-def search_css():
-    "The CSS file shared by all webpages."
-    return Response(response=render_template('search.css'),
-=======
 @app.route("/faq-search.css")
 def faq_search_css():
     "The CSS file for the combined FAQ and search page."
@@ -365,7 +246,6 @@
 def admin_faq_search_css():
     "The CSS file for the combined admin FAQ and search page."
     return Response(response=render_template('admin-faq-search.css'),
->>>>>>> 08520204
                     mimetype='text/css')
 
 @app.route("/admin-add.css")
